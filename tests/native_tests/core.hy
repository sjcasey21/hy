--- conflicted
+++ resolved
@@ -510,7 +510,6 @@
   (setv res (zipwith operator.sub [3 7 9] [1 2 4]))
   (assert-equal (list res) [2 5 5]))
 
-<<<<<<< HEAD
 (defn test-doto []
   "NATIVE: testing doto macro"
   (setv collection [])
@@ -520,7 +519,7 @@
   (assert-equal res (set [1 2]))
   (setv res (doto [] (.append 1) (.append 2) .reverse))
   (assert-equal res [2 1]))
-=======
+
 (defn test-is-keyword []
   "NATIVE: testing the keyword? function"
   (assert (keyword? ':bar))
@@ -530,5 +529,4 @@
   (assert (not (keyword? "foo")))
   (assert (not (keyword? ":foo")))
   (assert (not (keyword? 1)))
-  (assert (not (keyword? nil))))
->>>>>>> 2b08674c
+  (assert (not (keyword? nil))))