#


import hy  # noqa
from .native_tests.defclass import *  # noqa
from .native_tests.math import *  # noqa
from .native_tests.native_macros import *  # noqa
from .native_tests.quote import *  # noqa
from .native_tests.language import *  # noqa
from .native_tests.unless import *  # noqa
from .native_tests.when import *  # noqa
from .native_tests.with_decorator import *  # noqa
from .native_tests.core import *  # noqa
<<<<<<< HEAD
from .native_tests.reader_macros import *  # noqa
from .native_tests.with_test import *  # noqa
from .native_tests.contrib.anaphoric import *  # noqa
=======
from .contrib.test_meth import *  # noqa
>>>>>>> 0109234e
<|MERGE_RESOLUTION|>--- conflicted
+++ resolved
@@ -11,10 +11,7 @@
 from .native_tests.when import *  # noqa
 from .native_tests.with_decorator import *  # noqa
 from .native_tests.core import *  # noqa
-<<<<<<< HEAD
 from .native_tests.reader_macros import *  # noqa
 from .native_tests.with_test import *  # noqa
 from .native_tests.contrib.anaphoric import *  # noqa
-=======
-from .contrib.test_meth import *  # noqa
->>>>>>> 0109234e
+from .contrib.test_meth import *  # noqa